--- conflicted
+++ resolved
@@ -1,79 +1,52 @@
-#!/usr/bin/env python
-
-from distutils.core import setup
-
-setup(
-    name='databridge_etl_tools',
-    version='0.2.0',
-    packages=['databridge_etl_tools',],
-    install_requires=[
-<<<<<<< HEAD
-        'boto3==1.21.15',
-        'botocore==1.24.15',
-        'certifi==2021.10.8',
-        'chardet==4.0.0',
-        'click==8.0.4',
-=======
-        'boto3==1.20.46',
-        'botocore==1.23.46',
-        'certifi==2021.10.8',
-        'chardet==4.0.0',
-        'click==8.0.3',
->>>>>>> 3af6b640
-        'docutils==0.15.2',
-        'future==0.18.2',
-        'idna==3.3',
-        'jmespath==0.10.0',
-<<<<<<< HEAD
-        'petl==1.7.8',
-        'pyrestcli==0.6.11',
-        'python-dateutil==2.8.2',
-        'requests==2.27.1',
-        's3transfer==0.5.2',
-        'six==1.16.0',
-        'Shapely==1.8.1.post1'
-    ],
-    extras_require={
-        'ago': [
-                'arcgis==2.0.0',
-                'Shapely==1.8.1.post1',
-                'pyproj<=3.2.1'
-                ],
-        'carto': ['carto==1.11.3'],
-        'oracle': ['cx_Oracle==8.3.0'],
-        'postgres': ['psycopg2-binary==2.9.3',
-                    'psycopg2==2.9.3'],
-        'dev': [
-            'moto==3.0.7',
-            'pytest==7.0.1',
-            'requests-mock==1.9.3'
-=======
-        'petl==1.7.4',
-        'pyrestcli==0.6.11',
-        'python-dateutil==2.8.2',
-        'requests==2.27.1',
-        'six==1.16.0',
-        'urllib3==1.26.8'
-    ],
-    extras_require={
-        'carto': ['carto==1.11.3'],
-        'oracle': ['cx_Oracle==8.3.0'],
-        'postgres': ['psycopg2-binary==2.9.3'],
-        'dev': [
-            'moto==3.0.1',
-            'pytest',
-            'requests-mock',
-            'mock'
->>>>>>> 3af6b640
-        ]
-    },
-    # TEMPORARY! using commmit id from victor's shapes_and_worklfows_2
-    dependency_links=[
-        'https://github.com/CityOfPhiladelphia/geopetl/tarball/b80a38cf1dae2cec9ce2c619281cc513795bf608'
-    ],
-    entry_points={
-        'console_scripts': [
-            'databridge_etl_tools=databridge_etl_tools:main',
-        ],
-    },
-)
+#!/usr/bin/env python
+
+from distutils.core import setup
+
+setup(
+    name='databridge_etl_tools',
+    version='0.2.0',
+    packages=['databridge_etl_tools',],
+    install_requires=[
+        'boto3==1.21.15',
+        'botocore==1.24.15',
+        'certifi==2021.10.8',
+        'chardet==4.0.0',
+        'click==8.0.4',
+        'docutils==0.15.2',
+        'future==0.18.2',
+        'idna==3.3',
+        'jmespath==0.10.0',
+        'petl==1.7.8',
+        'pyrestcli==0.6.11',
+        'python-dateutil==2.8.2',
+        'requests==2.27.1',
+        's3transfer==0.5.2',
+        'six==1.16.0',
+        'Shapely==1.8.1.post1'
+    ],
+    extras_require={
+        'ago': [
+                'arcgis==2.0.0',
+                'Shapely==1.8.1.post1',
+                'pyproj<=3.2.1'
+                ],
+        'carto': ['carto==1.11.3'],
+        'oracle': ['cx_Oracle==8.3.0'],
+        'postgres': ['psycopg2-binary==2.9.3',
+                    'psycopg2==2.9.3'],
+        'dev': [
+            'moto==3.0.7',
+            'pytest==7.0.1',
+            'requests-mock==1.9.3'
+        ]
+    },
+    # TEMPORARY! using commmit id from victor's shapes_and_worklfows_2
+    dependency_links=[
+        'https://github.com/CityOfPhiladelphia/geopetl/tarball/b80a38cf1dae2cec9ce2c619281cc513795bf608'
+    ],
+    entry_points={
+        'console_scripts': [
+            'databridge_etl_tools=databridge_etl_tools:main',
+        ],
+    },
+)