--- conflicted
+++ resolved
@@ -9,11 +9,7 @@
 
 [project]
 name = "databridge-etl-tools"
-<<<<<<< HEAD
-version = "1.1.0"
-=======
 version = "1.2.0"
->>>>>>> 648c0f8b
 description = "Command line tools to extract and load SQL data to various endpoints"
 authors = [
     {name = "citygeo", email = "maps@phila.gov"},
